{{define "title"}}Reset Password{{end}}
{{define "description"}}Reset your password to the Software-as-a-Service web app by SaaS Company.{{end}}
{{define "style"}}

{{end}}
{{ define "partials/app-wrapper" }}
    <div class="container" id="page-content">

        <!-- Outer Row -->
        <div class="row justify-content-center">

            <div class="col-xl-10 col-lg-12 col-md-9">

                <div class="card o-hidden border-0 shadow-lg my-5">
                    <div class="card-body p-0">
                        <!-- Nested Row within Card Body -->
                        <div class="row">
                            <div class="col-lg-6 d-none d-lg-block bg-login-image"></div>
                            <div class="col-lg-6">
                                <div class="p-5">
                                    {{ template "app-flashes" . }}

                                    <div class="text-center">
                                        <h1 class="h4 text-gray-900 mb-2">Reset Your Password</h1>
                                        <p class="mb-4">Enter your new password below.</p>
                                    </div>

                                    {{ template "validation-error" . }}

                                    <form class="user" method="post" novalidate>
<<<<<<< HEAD
                                        <input type="hidden" name="ResetHash" value="{{ $.form.ResetHash }}" />
                                        <div class="form-group ">
                                                <input type="password" class="form-control form-control-user {{ ValidationFieldClass $.validationErrors "Password" }}" name="Password" value="{{ $.form.Password }}" placeholder="New Password" required>
                                                {{template "invalid-feedback" dict "validationDefaults" $.validationDefaults "validationErrors" $.validationErrors "fieldName" "Password" }}

=======
                                         <div class="form-group ">
                                                <input type="password"
                                                       class="form-control form-control-user {{ ValidationFieldClass $.validationErrors "Password" }}"
                                                       name="Password" value="{{ $.form.Password }}" placeholder="New Password" required>
                                                {{template "invalid-feedback" dict "fieldName" "Password" "validationDefaults" $.validationDefaults "validationErrors" $.validationErrors }}
>>>>>>> 7a7510cd
                                        </div>
                                        <div class="form-group ">
                                                <input type="password"
                                                       class="form-control form-control-user {{ ValidationFieldClass $.validationErrors "PasswordConfirm" }}"
                                                       name="PasswordConfirm" value="{{ $.form.PasswordConfirm }}" placeholder="Repeat New Password" required>
                                                {{template "invalid-feedback" dict "fieldName" "PasswordConfirm" "validationDefaults" $.validationDefaults "validationErrors" $.validationErrors }}
                                        </div>
                                        <button class="btn btn-primary btn-user btn-block">
                                            Reset Password
                                        </button>
                                    </form>
                                    <hr>
                                    <div class="text-center">
                                        <a class="small" href="/user/login">Already have an account? Login!</a>
                                    </div>
                                </div>
                            </div>
                        </div>
                    </div>
                </div>

            </div>

        </div>

    </div>
{{end}}
{{define "js"}}
    <script>
        $(document).ready(function() {
            $(document).find('body').addClass('bg-gradient-primary');
        });
    </script>
{{end}}<|MERGE_RESOLUTION|>--- conflicted
+++ resolved
@@ -28,19 +28,11 @@
                                     {{ template "validation-error" . }}
 
                                     <form class="user" method="post" novalidate>
-<<<<<<< HEAD
-                                        <input type="hidden" name="ResetHash" value="{{ $.form.ResetHash }}" />
                                         <div class="form-group ">
-                                                <input type="password" class="form-control form-control-user {{ ValidationFieldClass $.validationErrors "Password" }}" name="Password" value="{{ $.form.Password }}" placeholder="New Password" required>
-                                                {{template "invalid-feedback" dict "validationDefaults" $.validationDefaults "validationErrors" $.validationErrors "fieldName" "Password" }}
-
-=======
-                                         <div class="form-group ">
                                                 <input type="password"
                                                        class="form-control form-control-user {{ ValidationFieldClass $.validationErrors "Password" }}"
                                                        name="Password" value="{{ $.form.Password }}" placeholder="New Password" required>
                                                 {{template "invalid-feedback" dict "fieldName" "Password" "validationDefaults" $.validationDefaults "validationErrors" $.validationErrors }}
->>>>>>> 7a7510cd
                                         </div>
                                         <div class="form-group ">
                                                 <input type="password"
