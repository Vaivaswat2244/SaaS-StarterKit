{{define "title"}}Users{{end}}
{{define "content"}}
<<<<<<< HEAD
    {{ if HasRole $._Ctx "admin" }}
        <a href="{{ .urlUsersCreate }}">Create User</a>
    {{ end }}
=======

    <div class="d-sm-flex align-items-center justify-content-between mb-4">
        <h1 class="h3 mb-0 text-gray-800">Users</h1>
        <a href="{{ .urlUsersCreate }}" class="d-none d-sm-inline-block btn btn-sm btn-primary shadow-sm"><i class="fas fa-user-plus fa-sm text-white-50 mr-1"></i>Create User</a>
    </div>

>>>>>>> 7f9009fe
    <div class="row">
        <div class="col">
            <form method="post">
                <div class="card shadow">
                    <div class="table-responsive dataTable_card">
                        {{ template "partials/datatable/html" . }}
                    </div>
                </div>
            </form>
        </div>
    </div>
{{end}}
{{define "style"}}
    {{ template "partials/datatable/style" . }}
{{ end }}
{{define "js"}}
    {{ template "partials/datatable/js" . }}

<script>
    $(document).ready(function(){
        //$("#dataTable_filter").hide();
    });
</script>

{{end}}<|MERGE_RESOLUTION|>--- conflicted
+++ resolved
@@ -1,17 +1,13 @@
 {{define "title"}}Users{{end}}
 {{define "content"}}
-<<<<<<< HEAD
-    {{ if HasRole $._Ctx "admin" }}
-        <a href="{{ .urlUsersCreate }}">Create User</a>
-    {{ end }}
-=======
 
     <div class="d-sm-flex align-items-center justify-content-between mb-4">
         <h1 class="h3 mb-0 text-gray-800">Users</h1>
-        <a href="{{ .urlUsersCreate }}" class="d-none d-sm-inline-block btn btn-sm btn-primary shadow-sm"><i class="fas fa-user-plus fa-sm text-white-50 mr-1"></i>Create User</a>
+        {{ if HasRole $._Ctx "admin" }}
+            <a href="{{ .urlUsersCreate }}" class="d-none d-sm-inline-block btn btn-sm btn-primary shadow-sm"><i class="fas fa-user-plus fa-sm text-white-50 mr-1"></i>Create User</a>
+        {{ end }}
     </div>
 
->>>>>>> 7f9009fe
     <div class="row">
         <div class="col">
             <form method="post">
