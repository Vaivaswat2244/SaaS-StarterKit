--- conflicted
+++ resolved
@@ -188,46 +188,3 @@
 
 ### Future Functionality
 
-<<<<<<< HEAD
-This example Web App is going to allow users to manage checklists. Users with role of admin will be allowed to 
-create new checklists (projects). Each checklist will have tasks (items) associated with it. Tasks can be assigned to 
-users with access to the checklist. Users can then update the status of a task. 
-
-We are referring to "checklists" as "projects" and "tasks" as "items" so this example web-app service will be generic 
-enough for you to leverage and build upon without lots of renaming.
-
-The initial contributors to this project created a similar service like this: [standard operating procedure software](https://keeni.space/procedures/software)
-for Keeni.Space. Its' Golang web app for [standard operating procedures software](https://keeni.space/procedures/software) is available at [app.keeni.space](https://app.keeni.space) They plan on leveraging this experience and boil it down into a simplified set of functionality 
-and corresponding web pages that will be a solid examples for building enterprise SaaS web apps with Golang. 
-
-This web-app service eventually will include the following:
-- authentication
-    - signup (creates user and account records)
-    - login
-        - with role-based access
-    - logout
-    - forgot password
-    - user management
-        - update user and password
-    - account management
-        - update account
-        - manage user
-            - view user
-            - create and invite user
-            - update user
-- projects (checklists)
-    - index of projects
-        - browse, filter, search
-    - manage projects
-        - view project
-            - with project items
-        - create project
-        - update project
-            - user access
-    - project items (tasks)
-        - view item
-        - create item (adds task to checklist)
-        - update item
-=======
-
->>>>>>> 1b9f7eec
