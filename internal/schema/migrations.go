--- conflicted
+++ resolved
@@ -7,15 +7,10 @@
 	"encoding/csv"
 	"log"
 	"strings"
+	"time"
+	"fmt"
 
 	"geeks-accelerator/oss/saas-starter-kit/internal/geonames"
-
-<<<<<<< HEAD
-=======
-	"fmt"
-	"time"
-
->>>>>>> 295e46a8
 	"github.com/geeks-accelerator/sqlxmigrate"
 	"github.com/jmoiron/sqlx"
 	_ "github.com/lib/pq"
@@ -27,6 +22,7 @@
 // migration already exists in the migrations table it will be skipped.
 func migrationList(ctx context.Context, db *sqlx.DB, log *log.Logger, isUnittest bool) []*sqlxmigrate.Migration {
 	geoRepo := geonames.NewRepository(db)
+
 	return []*sqlxmigrate.Migration{
 		// Create table users.
 		{
@@ -260,11 +256,6 @@
 					for _, geoname := range geoNames {
 						valueStrings = append(valueStrings, "(?, ?, ?, ?, ?, ?, ?, ?, ?, ?, ?, ?)")
 
-<<<<<<< HEAD
-				} else {
-					resChan := make(chan interface{})
-					go geoRepo.LoadGeonames(ctx, resChan)
-=======
 						valueArgs = append(valueArgs, geoname.CountryCode)
 						valueArgs = append(valueArgs, geoname.PostalCode)
 						valueArgs = append(valueArgs, geoname.PlaceName)
@@ -296,7 +287,8 @@
 				}
 				start := time.Now()
 				for _, country := range countries {
-					v, err := geonames.GetGeonameCountry(context.Background(), country)
+					//fmt.Println("LoadGeonames: start country: ", country)
+					v, err := geoRepo.GetGeonameCountry(context.Background(), country)
 					if err != nil {
 						return errors.WithStack(err)
 					}
@@ -304,7 +296,6 @@
 					// Max argument values of Postgres is about 54460. So the batch size for bulk insert is selected 4500*12 (ncol)
 					batch := 4500
 					n := len(v) / batch
->>>>>>> 295e46a8
 
 					//fmt.Println("Number of batch: ", n)
 
@@ -325,7 +316,7 @@
 							}
 						}
 						if len(v)%batch > 0 {
-							log.Println("Remain part: ", len(v)-n*batch)
+							fmt.Println("Remain part: ", len(v)-n*batch)
 							vn := v[n*batch:]
 							err := fn(vn)
 							if err != nil {
@@ -333,6 +324,9 @@
 							}
 						}
 					}
+
+					//fmt.Println("Insert Geoname took: ", time.Since(start))
+					//fmt.Println("LoadGeonames: end country: ", country)
 				}
 				log.Println("Total Geonames population took: ", time.Since(start))
 
