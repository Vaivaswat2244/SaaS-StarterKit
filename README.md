# SaaS Startup Kit

Copyright 2019, Geeks Accelerator 
twins@geeksaccelerator.com

<<<<<<< HEAD
Sponsored by Copper Valley Telecom

The SaaS Starter Kit is a set of libraries for building scalable software-as-a-service (SaaS) applications that helps 
preventing both misuse and fraud. The goal of this project is to provide a proven starting point for new 
=======
The [SaaS Startup Kit](https://saasstartupkit.com/) is a set of libraries in Go and boilerplate Golang code for building 
scalable software-as-a-service (SaaS) applications. The goal of this project is to provide a proven starting point for new 
>>>>>>> 4f95d991
projects that reduces the repetitive tasks in getting a new project launched to production that can easily be scaled 
and ready to onboard enterprise clients. It uses minimal dependencies, implements idiomatic code and follows Golang 
best practices. Collectively, the toolkit lays out everything logically to minimize guess work and enable engineers to 
quickly load a mental model for the project. This inturn will make current developers happy and expedite on-boarding of 
new engineers. 

This project should not be considered a web framework. It is a starter toolkit that provides a set of working examples 
to handle some of the common challenges for developing SaaS using Golang. Coding is a discovery process and with that, 
it leaves you in control of your project’s architecture and development. 

SaaS product offerings generally provide a web-based service using a subscription model. They typically provide at 
least two main components: a REST API and a web application. 

To see screen captures of the web app and auto-generated API documentation, check out this Google Slides deck:
https://docs.google.com/presentation/d/1WGYqMZ-YUOaNxlZBfU4srpN8i86MU0ppWWSBb3pkejM/edit#slide=id.p

*You are welcome to add comments to the Google Slides.*

[![Google Slides of Screen Captures for SaaS Startup Kit web app](resources/images/saas-webapp-screencapture-01.jpg)](https://saasstartupkit.com/)


## Motivation

When getting started building SaaS, we believe that is important for both the frontend web experience and the backend 
business logic (business value) be developed in the same codebase - using the same language for the frontend and backend
development in the same single repository. We believe this for two main reasons:
1. Keeps the product codebase simple and thus easy to load complete mental model.
2. Minimize cross project/team coordination

Once the SaaS product has gained market traction and the core set of functionality has been identified to achieve 
product-market fit, the functionality could be re-written with a language that would improve user experience or 
further increase efficiency. Two good examples of this would be:
1. Developing an iPhone or Android app. The front end web application provided by this project is responsive 
to support mobile devices. However, there may be a point that developing native would provide an enhanced experience. 
2. The backend business logic has a set of methods that handle small data transformations on a massive scale. If the code 
for this is relatively small and can easily be rewritten, it might make sense to rewrite this directly in C or Rust. 
This is a very rare case as GoLang is already a preformat language. 

There are five areas of expertise that an engineer or engineering team must do for a project to grow and scale. 
Based on our experience, a few core decisions were made for each of these areas that help you focus initially on 
building the business logic.
1. Micro level - The semantics that cover how data is defined, the relationships and how the data is being captured. This 
project aims for packages to be developed distinct levels that are loosely coupled and highly cohesive. Data models 
should not be part of feature functionality. It's easy for early products to be overly dependent on single models that 
starts to introduce significant risk to product stability and slows development considerably. We want to avoid 
situations were a 1 change can affect 30k lines of code.
2. Macro level - The architecture and its design provides basic project structure and the foundation for development. 
This project provides a good set of examples for a variety of common product needs.  
3. Business logic - The code for the business logic facilitates value generating activities for the business. This 
project provides an example Golang package that helps illustrate how business logic can be implemented and delivered 
delivered to clients.
4. Deployment and Operations - Get the code to production! This usually requires an entirely separate expertise. 
Instead a comprehensive CI pipeline is provided to create scaleable serverless infrastructure. 
5. Observability - Ensure the code is running as expected in a remote environment. This project implements Datadog to 
facilitate exposing metrics, logs and request tracing to obverse and validate your services are stable and responsive 
 for your clients (hopefully paying clients). 


## Description

The example project is a complete startup kit for building SasS with GoLang. It provides two example services:
* Web App - Responsive web application to provide service to clients. Includes user signup and user authentication for 
direct client interaction via their web browsers. 
* Web API - REST API with JWT authentication that renders results as JSON. This allows clients and other third-party 
companies to develop deep integrations with the project.

The example project also provides these tools:
* Schema - Creating, initializing tables of Postgres database and handles schema migration. 
* Dev Ops - Deploying project to AWS with GitLab CI/CD.

It contains the following features:
* Minimal web application using standard html/template package.
* Auto-documented REST API.
* Middleware integration.
* Database support using Postgres.
* Cache and key value store using Redis
* CRUD based pattern.
* Role-based access control (RBAC).
* Account signup and user management.  
* Distributed logging and tracing.
* Integration with Datadog for enterprise-level observability. 
* Testing patterns.
* Build, deploy and run application using Docker, Docker Compose, and Makefiles.
* Vendoring dependencies with Modules, requires Go 1.12 or higher.
* Continuous deployment pipeline. 
* Serverless deployments with AWS ECS Fargate.
* CLI with boilerplate templates to reduce repetitive copy/pasting.
* Integration with GitLab for enterprise-level CI/CD.

Accordingly, the project architecture is illustrated with the following diagram. 
![SaaS Startup Kit diagram](resources/images/saas-stater-kit-diagram.png)


### Example project 

With SaaS, a customer subscribes to an online service you provide them. The example project provides functionality for 
customers to subscribe. Once subscribed, they can interact with your software service. 

The initial contributors to this project are building this SaaS Startup Kit based on their years of experience building 
enterprise B2B SaaS. Particularly, this SaaS Startup Kit is based on their most recent experience building the
B2B SaaS for [standard operating procedure software](https://keeni.space) (written entirely in Golang). Please refer 
to the Keeni.Space website, its [SOP software pricing](https://keeni.space/pricing) and its signup process. The SaaS web 
app is then available at [app.keeni.space](https://app.keeni.space). They are leveraging this most recent experience to 
build a simplified set example services for both a web API and a web app for SaaS businesses. 

For this example, *projects* will be the single business logic package that will be exposed to users for management 
based on their role. Additional business logic packages can be added to support your project. It's important at the 
beginning to minimize the connection between business logic packages on the same horizontal level. 


This project provides the following functionality to users:

New customers can sign up which creates an account and a user with role of admin.
* Users with the role of admin can manage users for their account. 
* Authenticated users can manage their projects based on RBAC.

The project implements RBAC with two basic roles for users: admin and user. 
* The role of admin provides the ability to perform all CRUD actions on projects and users. 
* The role of user limits users to only view projects and users. 

Of course, this example implementation of RBAC can be modified and enhanced to meet your requirements. 

The project groups code in three distinct directories:
* Cmd - all application stuff (routes and http transport)
* Internal - all business logic (compiler protections) 
* Platform - all foundation stuff (kit)

All business logic should be contained as a package inside the internal directory. This enables both the web app and web 
API to use the same API (Golang packages) with the only main difference between them is their response, HTML or JSON.

The web API and web app have similar functionality. While the web app is meant for humans to experience and requires
a friendly UI, the web API is meant for customers or third-party partners of your SaaS to programmatically integrate. To 
help show the similarities and differences between the pages in the web app and similar endpoints in the web API, we 
have created this diagram below. Since it is very detailed, you can click on the image to see the larger version. 

[![Diagram of pages in web app and endpoints in web API](resources/images/saas-starter-kit-pages-and-endpoints-800x600.png)](https://gitlab.com/geeks-accelerator/oss/saas-starter-kit/tree/master/resources/images/saas-starter-kit-pages-and-endpoints-800x600.png)



## Local Installation

Docker is required to run this project on your local machine. This project uses multiple open-source services that will 
be hosted locally via Docker. 
* Postgres - Transactional database to handle persistence of all data.
* Redis - Key / value storage for sessions and other data. Used only as ephemeral storage.
* Datadog - Provides metrics, logging, and tracing.

An AWS account is required for deployment for the following AWS dependencies:
* Secret Manager - Provides store for private key used for JWT.
* S3 - Host static files on S3 with additional CDN support with CloudFront.
* ECS Fargate - Serverless deployments of application. 
* RDS - Cloud hosted version of Postgres. 
* Route 53 - Management of DNS entries. 


### Getting the project

Clone the repo into your desired location. This project uses Go modules and does not need to be in your GOPATH. You will 
need to be using Go >= 1.11.

You should now be able to clone the project. 

```bash
$ git clone git@gitlab.com:geeks-accelerator/oss/saas-starter-kit.git
$ cd saas-starter-kit/
```

If you have Go Modules enabled, you should be able compile the project locally. If you have Go Modules disabled, see 
the next section.


### Go Modules

This project is using Go Module support for vendoring dependencies. 

We are using the `tidy` command to maintain the dependencies and make sure the project can create reproducible builds. 

```bash
$ GO111MODULE=on go mod tidy
```

It is recommended to use at least Go 1.12 and enable go modules.

```bash
$ echo "export  GO111MODULE=on" >> ~/.bash_profile
```


### Installing Docker

Docker is a critical component and required to run this project.

https://docs.docker.com/install/


## Running The Project

There is a `docker-compose` file that knows how to build and run all the services. Each service has its own a 
`dockerfile`.

Before using `docker-compose`, you need to copy `sample.env_docker_compose` to `.env_docker_compose` that docker will use. When you run `docker-compose up` it will run all the services including the main.go file for each Go service. The 
following services will run:
- web-api
- web-app 
- postgres


### Running the project

Use the `docker-compose.yaml` to run all of the services, including the third-party services. The first time to run this 
command, Docker will download the required images for the 3rd party services.

```bash
$ cp sample.env_docker_compose .env_docker_compose
$ docker-compose up
```

Default configuration is set which should be valid for most systems. 

Use the `docker-compose.yaml` file to configure the services differently using environment variables when necessary. 

#### How we run the project

We like to run the project where the services run in the background of our CLI. This can be done by using the -d with 
the `docker-compose up --build` command: 
```bash
$ docker-compose up --build -d
```

Then when we want to see the logs, we can use the `docker-compose logs` command:
```bash
$ docker-compose logs
```

Or we can tail the logs using this command:
```bash
$ docker-compose logs -f
```


### Stopping the project

You can hit `ctrl-C` in the terminal window that ran `docker-compose up`. 

Once that shutdown sequence is complete, it is important to run the `docker-compose down` command.

```bash
$ <ctrl>C
$ docker-compose down
```

Running `docker-compose down` will properly stop and terminate the Docker Compose session.

Note: None of the containers are setup by default with volumes and all data will be lost with `docker-compose down`. 
This is specifically important to remember regarding the Postgres container. If you would like data to be persisted across 
builds locally, update `docker-compose.yaml` to define a volume. 


### Re-starting a specific Go service for development

When writing code in an iterative fashion, it is nice to have your change automatically rebuilt. This project uses 
[github.com/gravityblast/fresh](https://github.com/gravityblast/fresh) to recompile your services that will include most
changes. 

    Fresh is a command line tool that builds and (re)starts your web application everytime you save a Go or template file. 
     
The (Fresh configuration file](https://gitlab.com/geeks-accelerator/oss/saas-starter-kit/blob/master/fresh-auto-reload.conf) 
is located in the project root. By default the following folders are watched by Fresh:
- handlers
- static
- templates

Any changes to [internal/*](https://gitlab.com/geeks-accelerator/oss/saas-starter-kit/tree/master/internal) or 
additional project dependencies added to [go.mod](https://gitlab.com/geeks-accelerator/oss/saas-starter-kit/blob/master/go.mod) 
will require the service to be rebuilt. 


```bash
docker-compose up  --build -d web-app
```


### Forking your own copy 

1. Checkout the project

2. Update references.
```bash
flist=`grep -r "geeks-accelerator/oss/saas-starter-kit" * | awk -F ':' '{print $1}' | sort | uniq`
for f in $flist; do echo $f; sed -i "" -e "s|geeks-accelerator/oss/saas-starter-kit|geeks-accelerator/oss/aurora-cam|g" $f; done


flist=`grep -r "saas-starter-kit" * | awk -F ':' '{print $1}' | sort | uniq`
for f in $flist; do echo $f; sed -i "" -e "s|saas-starter-kit|aurora-cam|g" $f; done


flist=`grep -r "example-project" * | awk -F ':' '{print $1}' | sort | uniq`
for f in $flist; do echo $f; sed -i "" -e "s|example-project|aurora-cam|g" $f; done


```

3. Create a new AWS Policy with the following details:
```
Name:   SaasStarterKitDevServices 
Description: Defines access for saas-starter-kit services. 
Policy Document: {
                     "Version": "2012-10-17",
                     "Statement": [
                         {
                             "Sid": "DefaultServiceAccess",
                             "Effect": "Allow",
                             "Action": [
                                 "s3:HeadBucket",
                                 "s3:ListObjects",
                                 "s3:PutObject",
                                 "s3:PutObjectAcl",
                                 "cloudfront:ListDistributions",
                                 "ec2:DescribeNetworkInterfaces",
                                 "ec2:DeleteNetworkInterface",
                                 "ecs:ListTasks",
                                 "ecs:DescribeServices",
                                 "ecs:DescribeTasks",
                                 "ec2:DescribeNetworkInterfaces",
                                 "route53:ListHostedZones",
                                 "route53:ListResourceRecordSets",
                                 "route53:ChangeResourceRecordSets",
                                 "ecs:UpdateService",
                                 "ses:SendEmail",
                                 "ses:ListIdentities",
                                 "ses:GetAccountSendingEnabled",
                                 "secretsmanager:ListSecretVersionIds",
                                 "secretsmanager:GetSecretValue",
                                 "secretsmanager:CreateSecret",
                                 "secretsmanager:UpdateSecret",
                                 "secretsmanager:RestoreSecret",
                                 "secretsmanager:DeleteSecret"
                             ],
                             "Resource": "*"
                         },
                         {
                             "Sid": "ServiceInvokeLambda",
                             "Effect": "Allow",
                             "Action": [
                                 "iam:GetRole",
                                 "lambda:InvokeFunction",
                                 "lambda:ListVersionsByFunction",
                                 "lambda:GetFunction",
                                 "lambda:InvokeAsync",
                                 "lambda:GetFunctionConfiguration",
                                 "iam:PassRole",
                                 "lambda:GetAlias",
                                 "lambda:GetPolicy"
                             ],
                             "Resource": [
                                 "arn:aws:iam:::role/*",
                                 "arn:aws:lambda:::function:*"
                             ]
                         },
                         {
                             "Sid": "datadoglambda",
                             "Effect": "Allow",
                             "Action": [
                                 "cloudwatch:Get*",
                                 "cloudwatch:List*",
                                 "ec2:Describe*",
                                 "support:*",
                                 "tag:GetResources",
                                 "tag:GetTagKeys",
                                 "tag:GetTagValues"
                             ],
                             "Resource": "*"
                         }
                     ]
                 }
```

Create a new user with programmatic access and directly attach it the policy `SaasStarterKitDevServices`

4. Create a new docker-compose config file
```bash
 cp sample.env_docker_compose .env_docker_compose 
```

5. Update .env_docker_compose with the Access key ID and Secret access key  

6. Update `.gitlab-ci.yml` with relevant details. 


### Optional. Set AWS and Datadog Configs

By default the project will compile and run without AWS configs or other third-party dependencies. 

As you start utilizing AWS services in this project and/or ready for deployment, you will need to start specifying 
AWS configs in a docker-compose file. You can also set credentials for other dependencies in the new docker-compose file 
too.

The sample docker-compose file is not loaded since it is named sample, which allows the project to run without these 
configs.

To set AWS configs and credentials for other third-party dependencies, you need to create a copy of the sample 
environment docker-compose file without "sample" prepending the file name. 

Navigate to the root of the project. Copy `sample.env_docker_compose` to `.env_docker_compose`. 

```bash
$ cd $GOPATH/src/geeks-accelerator/oss/saas-starter-kit
$ cp sample.env_docker_compose .env_docker_compose
```

The example the docker-compose file specifies these environmental variables. The $ means that the variable is commented 
out.
```
$ AWS_ACCESS_KEY_ID=
$ AWS_SECRET_ACCESS_KEY=
AWS_REGION=us-east-1
$ AWS_USE_ROLE=false
$ DD_API_KEY=
```

In your new copy of the example docker-compose file ".env_docker_compose", set the AWS configs by updating the following 
environment variables: AWS_ACCESS_KEY_ID, AWS_SECRET_ACCESS_KEY, and AWS_REGION. Remember to remove the $ before the 
variable name. 

As noted in the Local Installation section, the project is integrated with Datadog for observability. You can specify 
the API key for your Datadog account by setting the environment variable: DD_API_KEY.


## Web API
[cmd/web-api](https://gitlab.com/geeks-accelerator/oss/saas-starter-kit/tree/master/cmd/web-api)

REST API is available to clients for supporting deeper integrations. This API is also a foundation for third-party 
integrations. The API implements JWT authentication that renders results as JSON to clients. 

Once the web-api service is running it will be available on port 3001. 
http://127.0.0.1:3001/

This web-api service is not directly used by the web-app service to prevent locking the functionally required for 
internally development of the web-app service to the same functionality exposed to clients via this web-api service. 
This separate web-api service can be exposed to clients and be maintained in a more rigid/structured process to manage 
client expectations.

The web-app has its own internal API, similar to this external web-api service, but not exposed for third-party 
integrations. It is believed that in the beginning, having to define an additional API for internal purposes is worth 
for the additional effort as the internal API can support increased release velocity and handle more flexible updates. 

For more details on this service, read [web-api readme](https://gitlab.com/geeks-accelerator/oss/saas-starter-kit/blob/master/cmd/web-api/README.md)

### API Documentation

Documentation for this API service is automatically generated using [swag](https://github.com/geeks-accelerator/swag). 

Once the web-api service is running, it can be accessed at /docs
http://127.0.0.1:3001/docs/

You can see an example of this Golang web-api service and the API documentation running here:
https://api.example.saasstartupkit.com/docs/

[![Example Golang web app deployed](https://dzuyel7n94hma.cloudfront.net/saasstartupkit/assets/images/responsive/img/saas-startup-example-golang-project-web-api-documentation-swagger-ui.png/9334f34bf028e0656f73aeb9d931e726/saas-startup-example-golang-project-web-api-documentation-swagger-ui-320w-480w-800w.png)](https://api.example.saasstartupkit.com/docs/)


## Web App
[cmd/web-app](https://gitlab.com/geeks-accelerator/oss/saas-starter-kit/tree/master/cmd/web-app)

Responsive web application that renders HTML using the `html/template` package from the standard library to enable 
direct interaction with clients and their users. It allows clients to sign up new accounts and provides user 
authentication with HTTP sessions. The web app relies on the Golang business logic packages developed to provide an API 
for internal requests. 

Once the web-app service is running it will be available on port 3000. 
http://127.0.0.1:3000/

The web-app service is a fully functioning example. You can see an example of this Golang web-app service running here:
https://example.saasstartupkit.com

[![Example Golang web app deployed](https://dzuyel7n94hma.cloudfront.net/saasstartupkit/assets/images/responsive/img/saas-startup-example-golang-project-webapp-projects.png/e3686cbd2515887375535a64cf101184/saas-startup-example-golang-project-webapp-projects-320w-480w-800w.png)](https://example.saasstartupkit.com)


The example web-app service includes complete working example of a responsible mobile-first web app for 
software-as-a-service and example business logic Go packages facilitating create, read, update and delete operations.
It also includes signup for customers to subscribe to your SaaS, user auth for login/logout, and admin functionality  
of user management. 

For more details on this service, read [web-app readme](https://gitlab.com/geeks-accelerator/oss/saas-starter-kit/blob/master/cmd/web-app/README.md)


## Schema 
[cmd/schema](https://gitlab.com/geeks-accelerator/oss/saas-starter-kit/tree/master/cmd/schema)

Schema is a minimalistic database migration helper that can manually be invoked via CLI. It provides schema versioning 
and migration rollback. 

The schema for the entire project is defined globally and is located inside internal: 
[internal/schema](https://gitlab.com/geeks-accelerator/oss/saas-starter-kit/tree/master/internal/schema)

Keeping a global schema helps ensure business logic can be decoupled across multiple packages. It is a firm belief that 
data models should not be part of feature functionality. Globally defined structs are dangerous as they create large 
code dependencies. Structs for the same database table can be defined by package to help mitigate large code 
dependencies. 

The example schema package provides two separate methods for handling schema migration:

* [Migrations](https://gitlab.com/geeks-accelerator/oss/saas-starter-kit/blob/master/internal/schema/migrations.go) -
List of direct SQL statements for each migration with defined version ID. A database table is created to persist 
executed migrations. Upon run of each schema migration run, the migraction logic checks the migration database table to 
check if it’s already been executed. Thus, schema migrations are only ever executed once. Migrations are defined as a 
function to enable complex migrations so results from query manipulated before being piped to the next query. 

* [Init Schema](https://gitlab.com/geeks-accelerator/oss/saas-starter-kit/blob/master/internal/schema/init_schema.go) - 
If you have a lot of migrations, it can be a pain to run all them. For example, when you are deploying a new instance of 
the app into a clean database. To prevent this, use the initSchema function that will run as-if no migration was run 
before (in a new clean database). 

Another bonus with the globally defined schema is that it enables the testing package to spin up database containers 
on-demand and automatically include all the migrations. This allows the testing package to programmatically execute 
schema migrations before running any unit tests. 


### Accessing Postgres 

To login to the local Postgres container and query the database tables, use the following command:
```bash
docker exec -it saas-starter-kit_postgres_1 /bin/bash
bash-5.0# psql -U postgres shared
```

The example project currently only includes a few tables. As more functionality is built into both the web-app and 
web-api services, the number of tables will expand. You can use the `show tables` command to list them. 
```commandline
shared=# \dt
             List of relations
 Schema |      Name      | Type  |  Owner   
--------+----------------+-------+----------
 public | accounts       | table | postgres
 public | migrations     | table | postgres
 public | projects       | table | postgres
 public | users          | table | postgres
 public | users_accounts | table | postgres
(5 rows)
``` 

An alternative option would be to install [pgcli](https://www.pgcli.com/) locally on your machine and connect to the 
database running inside the docker container. 


## Deployment 

This project includes a complete build pipeline that relies on AWS and GitLab. The presentation 
"[SaaS Startup Kit - Setup GitLab CI / CD](https://docs.google.com/presentation/d/1sRFQwipziZlxBtN7xuF-ol8vtUqD55l_4GE-4_ns-qM/edit#slide=id.p)" 
has been made available on Google Docs that provides a step by step guide to setting up a build pipeline using your own 
AWS and GitLab accounts.  

Google Slides on Setting Up Gitlab CI/CD for SaaS Startup Kit:
https://docs.google.com/presentation/d/1sRFQwipziZlxBtN7xuF-ol8vtUqD55l_4GE-4_ns-qM/edit#slide=id.p

*You are welcome to add comments to the Google Slides.*


The `.gitlab-ci.yaml` file includes the following build 
stages: 
```yaml
stages:
  - build:dev     # Build containers with configs targeting dev env.
  - migrate:dev   # Run database migration against the dev database.
  - deploy:dev    # Deploy the containers built for dev env to AWS ECS. 
  - build:stage   # Build containers with configs targeting stage env.
  - migrate:stage # Run database migration against the stage database.
  - deploy:stage  # Deploy the containers built for stage env to AWS ECS. 
  - build:prod    # Build containers with configs targeting prod env.
  - migrate:prod  # Run database migration against the prod database.
  - deploy:prod   # Deploy the containers built for prod env to AWS ECS. 
```

Currently `.gitlab-ci.yaml` only defines jobs for the first three stages. The remaining stages can be chained together 
so each job is dependant on the previous or run jobs for each target environment independently. 

A build tool called [devops](https://gitlab.com/geeks-accelerator/oss/saas-starter-kit/tree/master/tools/devops) has 
been included apart of this project. _Devops_ handles creating AWS resources and deploying your services with minimal 
additional configuration. You can customizing any of the configuration in the code. While AWS is already a core part of 
the saas-starter-kit, keeping the deployment in GoLang limits the scope of additional technologies required to get your 
project successfully up and running. If you understand Golang, then you will be a master at devops with this tool.

Refer to the [README](https://gitlab.com/geeks-accelerator/oss/saas-starter-kit/blob/master/tools/devops/README.md) for 
setup details. 


## Development Notes

### Country / Region / Postal Code Support 

This project uses [geonames.org](https://www.geonames.org/) to populate database tables for countries, postal codes and 
timezones that help facilitate standardizing user input. To keep the schema script quick for `dev`, the postal codes for 
only country code `US` are loaded. This can be changed as needed in 
[geonames.go](https://gitlab.com/geeks-accelerator/oss/saas-starter-kit/blob/master/internal/geonames/geonames.go#L30).

### Datadog

Datadog has a custom init script to support setting multiple expvar urls for monitoring. The docker-compose file then 
can set a single env variable.
```bash
DD_EXPVAR=service_name=web-app env=dev url=http://web-app:4000/debug/vars|service_name=web-api env=dev url=http://web-api:4001/debug/vars
```

### SQLx bindvars

When making new packages that use sqlx, bind vars for mysql are `?` where as postgres is `$1`.

To database agnostic, sqlx supports using `?` for all queries and exposes the method `Rebind` to
remap the placeholders to the correct database.

```go
sqlQueryStr = db.Rebind(sqlQueryStr)
```

For additional details refer to [bindvars](https://jmoiron.github.io/sqlx/#bindvars)


## What's Next

We are in the process of writing more documentation about this code. We welcome you to make enhancements to this 
documentation or just send us your feedback and suggestions :wink:


## Join us on Gopher Slack

If you are having problems installing, troubles getting the project running or would like to contribute, join the 
channel #saas-starter-kit on [Gopher Slack](http://invite.slack.golangbridge.org/)<|MERGE_RESOLUTION|>--- conflicted
+++ resolved
@@ -3,15 +3,8 @@
 Copyright 2019, Geeks Accelerator 
 twins@geeksaccelerator.com
 
-<<<<<<< HEAD
-Sponsored by Copper Valley Telecom
-
-The SaaS Starter Kit is a set of libraries for building scalable software-as-a-service (SaaS) applications that helps 
-preventing both misuse and fraud. The goal of this project is to provide a proven starting point for new 
-=======
 The [SaaS Startup Kit](https://saasstartupkit.com/) is a set of libraries in Go and boilerplate Golang code for building 
 scalable software-as-a-service (SaaS) applications. The goal of this project is to provide a proven starting point for new 
->>>>>>> 4f95d991
 projects that reduces the repetitive tasks in getting a new project launched to production that can easily be scaled 
 and ready to onboard enterprise clients. It uses minimal dependencies, implements idiomatic code and follows Golang 
 best practices. Collectively, the toolkit lays out everything logically to minimize guess work and enable engineers to 
